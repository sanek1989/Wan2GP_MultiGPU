# WanGP

-----
<p align="center">
<b>WanGP by DeepBeepMeep : The best Open Source Video Generative Models Accessible to the GPU Poor</b>
</p>

WanGP supports the Wan (and derived models), Hunyuan Video and LTV Video models with:
- Low VRAM requirements (as low as 6 GB of VRAM is sufficient for certain models)
- Support for old GPUs (RTX 10XX, 20xx, ...)
- Very Fast on the latest GPUs
- Easy to use Full Web based interface
- Auto download of the required model adapted to your specific architecture
- Tools integrated to facilitate Video Generation : Mask Editor, Prompt Enhancer, Temporal and Spatial Generation, MMAudio, Video Browser, Pose / Depth / Flow extractor
- Loras Support to customize each model
- Queuing system : make your shopping list of videos to generate and come back later

**Discord Server to get Help from Other Users and show your Best Videos:** https://discord.gg/g7efUW9jGV

**Follow DeepBeepMeep on Twitter/X to get the Latest News**: https://x.com/deepbeepmeep

<<<<<<< HEAD
## 🔥 Latest Updates :
### August 29 2025: WanGP v8.2 -  Here Goes Your Weekend
=======
## 🔥 Latest Updates : 
### September 25 2025: WanGP v8.73 - ~~Here Are Two Three New Contenders in the Vace Arena !~~ The Never Ending Release 
>>>>>>> cedb8002

So in ~~today's~~ this release you will find two Wannabe Vace that covers each only a subset of Vace features but offers some interesting advantages:
- **Wan 2.2 Animate**: this model is specialized in *Body Motion* and *Facial Motion transfers*. It does that very well. You can use this model to either *Replace* a person in an in Video or *Animate* the person of your choice using an existing *Pose Video* (remember *Animate Anyone* ?). By default it will keep the original soundtrack. *Wan 2.2 Animate* seems to be under the hood a derived i2v model and should support the corresponding Loras Accelerators (for instance *FusioniX t2v*). Also as a WanGP exclusivity, you will find support for *Outpainting*.

In order to use Wan 2.2 Animate you will need first to stop by the *Mat Anyone* embedded tool, to extract the *Video Mask* of the person from which you want to extract the motion.

With version WanGP 8.74, there is an extra option that allows you to apply *Relighting* when Replacing a person. Also, you can now Animate a person without providing a Video Mask to target the source of the motion (with the risk it will be less precise) 

- **Lucy Edit**: this one claims to be a *Nano Banana* for Videos. Give it a video and asks it to change it (it is specialized in clothes changing) and voila ! The nice thing about it is that is it based on the *Wan 2.2 5B* model and therefore is very fast especially if you the *FastWan* finetune that is also part of the package.

<<<<<<< HEAD
- **Reserved RAM entirely freed when switching models**, you should get much less out of memory related to RAM. I have also added a button in *Configuration / Performance* that will release most of the RAM used by WanGP if you want to use another application without quitting WanGP
- **InfiniteTalk** support: improved version of Multitalk that supposedly supports very long video generations based on an audio track. Exists in two flavors (*Single Speaker* and *Multi Speakers*) but doesnt seem to be compatible with Vace. One key new feature compared to Multitalk is that you can have different visual shots associated to the same audio: each Reference frame you provide you will be associated to a new Sliding Window. If only Reference frame is provided, it will be used for all windows. When Continuing a video, you can either continue the current shot (no Reference Frame) or add new shots (one or more Reference Frames).\
If you are not into audio, you can use still this model to generate infinite long image2video, just select "no speaker". Last but not least, Infinitetalk works works with all the Loras accelerators.
- **Flux Chroma 1 HD** support: uncensored flux based model and lighter than Flux (8.9B versus 12B) and can fit entirely in VRAM with only 16 GB of VRAM. Unfortunalely it is not distilled and you will need CFG at minimum 20 steps
=======
Also because I wanted to spoil you:
- **Qwen Edit Plus**: also known as the *Qwen Edit 25th September Update* which is specialized in combining multiple Objects / People. There is also a new support for *Pose transfer* & *Recolorisation*. All of this made easy to use in WanGP. You will find right now only the quantized version since HF crashes when uploading the unquantized version.
>>>>>>> cedb8002

- **T2V Video 2 Video Masking**: ever wanted to apply a Lora, a process (for instance Upsampling) or a Text Prompt on only a (moving) part of a Source Video. Look no further, I have added *Masked Video 2 Video* (which works also in image2image) in the *Text 2 Video* models. As usual you just need to use *Matanyone* to creatre the mask.

<<<<<<< HEAD
- **Qwen Image Edit** : Flux Kontext challenger (prompt driven image edition). Best results (including Identity preservation) will be obtained at 720p. Beyond you may get image outpainting and / or lose identity preservation. Below 720p prompt adherence will be worse. Qwen Image Edit works with Qwen Lora Lightning 4 steps. I have also unlocked all the resolutions for Qwen models. Bonus Zone: support for multiple image compositions but identity preservation won't be as good.
- **On demand Prompt Enhancer** (needs to be enabled in Configuration Tab) that you can use to Enhance a Text Prompt before starting a Generation. You can refine the Enhanced Prompt or change the original Prompt.
- Choice of a **Non censored Prompt Enhancer**. Beware this is one is VRAM hungry and will require 12 GB of VRAM to work
- **Memory Profile customizable per model** : useful to set for instance Profile 3 (preload the model entirely in VRAM) with only Image Generation models, if you have 24 GB of VRAM. In that case Generation will be much faster because with Image generators (contrary to Video generators) as a lot of time is wasted in offloading
- **Expert Guidance Mode**: change the Guidance during the generation up to 2 times. Very useful with Wan 2.2 Ligthning to reduce the slow motion effect. The idea is to insert a CFG phase before the 2 accelerated phases that follow and have no Guidance. I have added the finetune *Wan2.2 Vace Lightning 3 Phases 14B* with a prebuilt configuration. Please note that it is a 8 steps process although the lora lightning is 4 steps. This expert guidance mode is also available with Wan 2.1.
=======
>>>>>>> cedb8002

*Update 8.71*: fixed Fast Lucy Edit that didnt contain the lora
*Update 8.72*: shadow drop of Qwen Edit Plus
*Update 8.73*: Qwen Preview & InfiniteTalk Start image 
*Update 8.74*: Animate Relighting / Nomask mode , t2v Masked Video to Video  

### September 15 2025: WanGP v8.6 - Attack of the Clones

- The long awaited **Vace for Wan 2.2** is at last here or maybe not: it has been released by the *Fun Team* of *Alibaba* and it is not official. You can play with the vanilla version (**Vace Fun**) or with the one accelerated with Loras (**Vace Fan Cocktail**)

- **First Frame / Last Frame for Vace** : Vace models are so powerful that they could do *First frame / Last frame* since day one using the *Injected Frames* feature. However this required to compute by hand the locations of each end frame since this feature expects frames positions. I made it easier to compute these locations by using the "L" alias :

For a video Gen from scratch *"1 L L L"* means the 4 Injected Frames will be injected like this: frame no 1 at the first position, the next frame at the end of the first window, then the following frame at the end of the next window, and so on ....
If you *Continue a Video* , you just need *"L L L"* since the first frame is the last frame of the *Source Video*. In any case remember that numeral frames positions (like "1") are aligned by default to the beginning of the source window, so low values such as 1 will be considered in the past unless you change this behaviour in *Sliding Window Tab/ Control Video, Injected Frames aligment*.

<<<<<<< HEAD
unexpected luck: fixed lightning 8 steps for Qwen, and lightning 4 steps for Wan 2.2, now you just need 1x multiplier no weird numbers.
*update 7.777 : oops got a crash a with FastWan ? Luck comes and goes, try a new update, maybe you will have a better chance this time*
*update 7.7777 : Sometime good luck seems to last forever. For instance what if Qwen Lightning 4 steps could also work with WanGP ?*
- https://huggingface.co/lightx2v/Qwen-Image-Lightning/resolve/main/Qwen-Image-Lightning-4steps-V1.0-bf16.safetensors (Qwen Lightning 4 steps)
- https://huggingface.co/lightx2v/Qwen-Image-Lightning/resolve/main/Qwen-Image-Lightning-8steps-V1.1-bf16.safetensors (new improved version of Qwen Lightning 8 steps)
=======
- **Qwen Edit Inpainting** exists now in two versions: the original version of the previous release and a Lora based version. Each version has its pros and cons. For instance the Lora version supports also **Outpainting** ! However it tends to change slightly the original image even outside the outpainted area.
>>>>>>> cedb8002

- **Better Lipsync with all the Audio to Video models**: you probably noticed that *Multitalk*, *InfiniteTalk* or *Hunyuan Avatar* had so so lipsync when the audio provided contained some background music. The problem should be solved now thanks to an automated background music removal all done by IA. Don't worry you will still hear the music as it is added back in the generated Video.

<<<<<<< HEAD
### August 10 2025: WanGP v7.76 - Faster than the VAE ...
We have a funny one here today: FastWan 2.2 5B, the Fastest Video Generator, only 20s to generate 121 frames at 720p. The snag is that VAE is twice as slow...
Thanks to Kijai for extracting the Lora that is used to build the corresponding finetune.
=======
### September 11 2025: WanGP v8.5/8.55 - Wanna be a Cropper or a Painter ?
>>>>>>> cedb8002

I have done some intensive internal refactoring of the generation pipeline to ease support of existing models or add new models. Nothing really visible but this makes WanGP is little more future proof.

Otherwise in the news:
- **Cropped Input Image Prompts**: as quite often most *Image Prompts* provided (*Start Image, Input Video, Reference Image,  Control Video, ...*) rarely matched your requested *Output Resolution*. In that case I used the resolution you gave either as a *Pixels Budget* or as an *Outer Canvas* for the Generated Video. However in some occasion you really want the requested Output Resolution and nothing else. Besides some models deliver much better Generations if you stick to one of their supported resolutions. In order to address this need I have added a new Output Resolution choice in the *Configuration Tab*:  **Dimensions Correspond to the Ouput Weight & Height as the Prompt Images will be Cropped to fit Exactly these dimensins**. In short if needed the *Input Prompt Images* will be cropped (centered cropped for the moment). You will see this can make quite a difference for some models

- *Qwen Edit* has now a new sub Tab called **Inpainting**, that lets you target with a brush which part of the *Image Prompt* you want to modify. This is quite convenient if you find that Qwen Edit modifies usually too many things. Of course, as there are more constraints for Qwen Edit don't be surprised if sometime it will return the original image unchanged. A piece of advise: describe in your *Text Prompt* where (for instance *left to the man*, *top*, ...) the parts that you want to modify are located.

The mask inpainting is fully compatible with *Matanyone Mask generator*: generate first an *Image Mask* with Matanyone, transfer it to the current Image Generator and modify the mask with the *Paint Brush*. Talking about matanyone I have fixed a bug that caused a mask degradation with long videos (now WanGP Matanyone is as good as the original app and still requires 3 times less VRAM)

<<<<<<< HEAD
As Qwen is not so picky after all I have added also quantized text encoder which reduces the RAM requirements of Qwen by 10 GB (the text encoder quantized version produced garbage before)
=======
- This **Inpainting Mask Editor** has been added also to *Vace Image Mode*. Vace is probably still one of best Image Editor today. Here is a very simple & efficient workflow that do marvels with Vace:
Select *Vace Cocktail > Control Image Process = Perform Inpainting & Area Processed = Masked Area > Upload a Control Image, then draw your mask directly on top of the image & enter a text Prompt that describes the expected change > Generate > Below the Video Gallery click 'To Control Image' > Keep on doing more changes*.
>>>>>>> cedb8002

Doing more sophisticated thing Vace Image Editor works very well too: try Image Outpainting, Pose transfer, ...

For the best quality I recommend to set in *Quality Tab* the option: "*Generate a 9 Frames Long video...*" 

**update 8.55**: Flux Festival
- **Inpainting Mode** also added for *Flux Kontext*
- **Flux SRPO** : new finetune with x3 better quality vs Flux Dev according to its authors. I have also created a *Flux SRPO USO* finetune which is certainly the best open source *Style Transfer* tool available
- **Flux UMO**: model specialized in combining multiple reference objects / people together. Works quite well at 768x768

Good luck with finding your way through all the Flux models names !

### September 5 2025: WanGP v8.4 - Take me to Outer Space
You have probably seen these short AI generated movies created using *Nano Banana* and the *First Frame - Last Frame* feature of *Kling 2.0*. The idea is to generate an image, modify a part of it with Nano Banana and give the these two images to Kling that will generate the Video between these two images, use now the previous Last Frame as the new First Frame, rinse and repeat and you get a full movie.

<<<<<<< HEAD
There is catch though, they are very picky if you want to get good generations: first they both need lots of steps (50 ?) to show what they have to offer. Then for Qwen Image I had to hardcode the supported resolutions, because if you try anything else, you will get garbage. Likewise Wan 2.2 5B will remind you of Wan 1.0 if you don't ask for at least  720p.
=======
I have made it easier to do just that with *Qwen Edit* and *Wan*:
- **End Frames can now be combined with Continue a Video** (and not just a Start Frame)
- **Multiple End Frames can be inputed**, each End Frame will be used for a different Sliding Window
>>>>>>> cedb8002

You can plan in advance all your shots (one shot = one Sliding Window) : I recommend using Wan 2.2 Image to Image with multiple End Frames (one for each shot / Sliding Window), and a different Text Prompt for each shot / Sliding Winow (remember to enable *Sliding Windows/Text Prompts Will be used for a new Sliding Window of the same Video Generation*)

The results can quite be impressive. However, Wan 2.1 & 2.2 Image 2 Image are restricted to a single overlap frame when using Slide Windows, which means only one frame is reeused for the motion. This may be unsufficient if you are trying to connect two shots with fast movement.

This is where *InfinitTalk* comes into play. Beside being one best models to generate animated audio driven avatars, InfiniteTalk uses internally more one than motion frames. It is quite good to maintain the motions between two shots. I have tweaked InfinitTalk so that **its motion engine can be used even if no audio is provided**.
So here is how to use InfiniteTalk: enable *Sliding Windows/Text Prompts Will be used for a new Sliding Window of the same Video Generation*), and if you continue an existing Video  *Misc/Override Frames per Second" should be set to "Source Video*. Each Reference Frame inputed will play the same role as the End Frame except it wont be exactly an End Frame (it will correspond more to a middle frame, the actual End Frame will differ but will be close)


You will find below a 33s movie I have created using these two methods. Quality could be much better as I havent tuned at all the settings (I couldn't bother, I used 10 steps generation without Loras Accelerators for most of the gens).

### September 2 2025: WanGP v8.31 - At last the pain stops

<<<<<<< HEAD
As a result you can apply a different sound source on each new video segment when doing a *Continue Video*.
=======
- This single new feature should give you the strength to face all the potential bugs of this new release:
**Images Management (multiple additions or deletions, reordering) for Start Images / End Images / Images References.**  
>>>>>>> cedb8002

- Unofficial **Video to Video (Non Sparse this time) for InfinitTalk**. Use the Strength Noise slider to decide how much motion of the original window you want to keep. I have also *greatly reduced the VRAM requirements for Multitalk / Infinitalk* (especially the multispeakers version & when generating at 1080p). 

- **Experimental Sage 3 Attention support**: you will need to deserve this one, first you need a Blackwell GPU (RTX50xx) and request an access to Sage 3 Github repo, then you will have to compile Sage 3, install it and cross your fingers ...


*update 8.31: one shouldnt talk about bugs if one doesn't want to attract bugs*

<<<<<<< HEAD
Please note that although it is an image2video model it is structurally very close to Wan 2.2 text2video (same layers with only a different initial projection). Given that Wan 2.1 image2video loras don't work too well (half of their tensors are not supported), I have decided that this model will look for its loras in the text2video loras folder instead of the image2video folder.

I have also optimized RAM management with Wan 2.2 so that loras and modules will be loaded only once in RAM and Reserved RAM, this saves up to 5 GB of RAM which can make a difference...

And this time I really removed Vace Cocktail Light which gave a blurry vision.

### July 29 2025: WanGP v7.4:  Just another release ... Wan 2.2 Preview
Wan 2.2 is here.  The good news is that WanGP wont require a single byte of extra VRAM to run it and it will be as fast as Wan 2.1. The bad news is that you will need much more RAM if you want to leverage entirely this new model since it has twice has many parameters.

So here is a preview version of Wan 2.2 that is without the 5B model and Wan 2.2 image to video for the moment.

However as I felt bad to deliver only half of the wares, I gave you instead .....** Wan 2.2 Vace Experimental Cocktail** !

Very good surprise indeed, the loras and Vace partially work with Wan 2.2. We will need to wait for the official Vace 2.2 release since some Vace features are broken like identity preservation

Bonus zone: Flux multi images conditions has been added, or maybe not if I broke everything as I have been distracted by Wan...

7.4 update: I forgot to update the version number. I also removed Vace Cocktail light which didnt work well.

### July 27 2025: WanGP v7.3 : Interlude
While waiting for Wan 2.2, you will appreciate the model selection hierarchy which is very useful to collect even more models. You will also appreciate that WanGP remembers which model you used last in each model family.

### July 26 2025: WanGP v7.2 : Ode to Vace
I am really convinced that Vace can do everything the other models can do and in a better way especially as Vace can be combined with Multitalk.

Here are some new Vace improvements:
- I have provided a default finetune named *Vace Cocktail*  which is a model created on the fly using the Wan text 2 video model and the Loras used to build FusioniX. The weight of the *Detail Enhancer* Lora has been reduced to improve identity preservation. Copy the model definition in *defaults/vace_14B_cocktail.json* in the *finetunes/* folder to change the Cocktail composition. Cocktail contains already some Loras acccelerators so no need to add on top a Lora Accvid, Causvid or Fusionix, ... . The whole point of Cocktail is to be able  to build you own FusioniX (which originally is a combination of 4 loras) but without the inconvenient of FusioniX.
- Talking about identity preservation, it tends to go away when one generates a single Frame instead of a Video which is shame for our Vace photoshop. But there is a solution : I have added an Advanced Quality option, that tells WanGP to generate a little more than a frame (it will still keep only the first frame). It will be a little slower but you will be amazed how Vace Cocktail combined with this option will preserve identities (bye bye *Phantom*).
- As in practise I have observed one switches frequently between *Vace text2video* and *Vace text2image* I have put them in the same place they are now just one tab away, no need to reload the model. Likewise *Wan text2video* and *Wan tex2image* have been merged.
- Color fixing when using Sliding Windows. A new postprocessing *Color Correction* applied automatically by default (you can disable it in the *Advanced tab Sliding Window*) will try to match the colors of the new window with that of the previous window. It doesnt fix all the unwanted artifacts of the new window but at least this makes the transition smoother. Thanks to the multitalk team for the original code.

Also you will enjoy our new real time statistics (CPU / GPU usage, RAM / VRAM used, ... ). Many thanks to **Redtash1** for providing the framework for this new feature ! You need to go in the Config tab to enable real time stats.


### July 21 2025: WanGP v7.12
- Flux Family Reunion : *Flux Dev* and *Flux Schnell* have been invited aboard WanGP. To celebrate that, Loras support for the Flux *diffusers* format has also been added.

- LTX Video upgraded to version 0.9.8: you can now generate 1800 frames (1 min of video !) in one go without a sliding window. With the distilled model it will take only 5 minutes with a RTX 4090 (you will need 22 GB of VRAM though). I have added options to select higher humber frames if you want to experiment (go to Configuration Tab / General / Increase the Max Number of Frames, change the value and restart the App)

- LTX Video ControlNet : it is a Control Net that allows you for instance to transfer a Human motion or Depth from a control video. It is not as powerful as Vace but can produce interesting things especially as now you can generate quickly a 1 min video. Under the scene IC-Loras (see below) for Pose, Depth and Canny are automatically loaded for you, no need to add them.

- LTX IC-Lora support: these are special Loras that consumes a conditional image or video
Beside the pose, depth and canny IC-Loras transparently loaded there is the *detailer* (https://huggingface.co/Lightricks/LTX-Video-ICLoRA-detailer-13b-0.9.8) which is basically an upsampler. Add the *detailer* as a Lora and use LTX Raw Format as control net choice to use it.

- Matanyone is now also for the GPU Poor as its VRAM requirements have been divided by 2! (7.12 shadow update)

- Easier way to select video resolution


### July 15 2025: WanGP v7.0 is an AI Powered Photoshop
This release turns the Wan models into Image Generators. This goes way more than allowing to generate a video made of single frame :
- Multiple Images generated at the same time so that you can choose the one you like best.It is Highly VRAM optimized so that you can generate for instance 4 720p Images at the same time with less than 10 GB
- With the *image2image* the original text2video WanGP becomes an image upsampler / restorer
- *Vace image2image* comes out of the box with image outpainting, person / object replacement, ...
- You can use in one click a newly Image generated as Start Image or Reference Image for a Video generation

And to complete the full suite of AI Image Generators, Ladies and Gentlemen please welcome for the first time in WanGP : **Flux Kontext**.\
As a reminder Flux Kontext is an image editor : give it an image and a prompt and it will do the change for you.\
This highly optimized version of Flux Kontext will make you feel that you have been cheated all this time as WanGP Flux Kontext requires only 8 GB of VRAM to generate 4 images at the same time with no need for quantization.

WanGP v7 comes with *Image2image* vanilla and *Vace FusinoniX*. However you can build your own finetune where you will combine a text2video or Vace model with any combination of Loras.

Also in the news:
- You can now enter the *Bbox* for each speaker in *Multitalk* to precisely locate who is speaking. And to save some headaches the *Image Mask generator* will give you the *Bbox* coordinates of an area you have selected.
- *Film Grain* post processing to add a vintage look at your video
- *First Last Frame to Video* model should work much better now as I have discovered rencently its implementation was not complete
- More power for the finetuners, you can now embed Loras directly in the finetune definition. You can also override the default models (titles, visibility, ...) with your own finetunes. Check the doc that has been updated.


### July 10 2025: WanGP v6.7, is NAG a game changer ? you tell me
Maybe you knew that already but most *Loras accelerators* we use today (Causvid, FusioniX) don't use *Guidance* at all (that it is *CFG* is set to 1). This helps to get much faster generations but the downside is that *Negative Prompts* are completely ignored (including the default ones set by the models). **NAG** (https://github.com/ChenDarYen/Normalized-Attention-Guidance) aims to solve that by injecting the *Negative Prompt* during the *attention* processing phase.

So WanGP 6.7 gives you NAG, but not any NAG, a *Low VRAM* implementation, the default one ends being VRAM greedy. You will find NAG in the *General* advanced tab for most Wan models.

Use NAG especially when Guidance is set to 1. To turn it on set the **NAG scale** to something around 10. There are other NAG parameters **NAG tau** and **NAG alpha** which I recommend to change only if you don't get good results by just playing with the NAG scale. Don't hesitate to share on this discord server the best combinations for these 3 parameters.

The authors of NAG claim that NAG can also be used when using a Guidance (CFG > 1) and to improve the prompt adherence.

### July 8 2025: WanGP v6.6, WanGP offers you **Vace Multitalk Dual Voices Fusionix Infinite** :
**Vace** our beloved super Control Net has been combined with **Multitalk** the new king in town that can animate up to two people speaking (**Dual Voices**). It is accelerated by the **Fusionix** model and thanks to *Sliding Windows* support and *Adaptive Projected Guidance* (much slower but should reduce the reddish effect with long videos) your two people will be able to talk for very a long time (which is an **Infinite** amount of time in the field of video generation).

Of course you will get as well *Multitalk* vanilla and also *Multitalk 720p* as a bonus.

And since I am mister nice guy I have enclosed as an exclusivity an *Audio Separator* that will save you time to isolate each voice when using Multitalk with two people.

As I feel like resting a bit I haven't produced yet a nice sample Video to illustrate all these new capabilities. But here is the thing, I ams sure you will publish in the *Share Your Best Video* channel your *Master Pieces*. The best ones will be added to the *Announcements Channel* and will bring eternal fame to its authors.

But wait, there is more:
- Sliding Windows support has been added anywhere with Wan models, so imagine with text2video recently upgraded in 6.5 into a video2video, you can now upsample very long videos regardless of your VRAM. The good old image2video model can now reuse the last image to produce new videos (as requested by many of you)
- I have added also the capability to transfer the audio of the original control video (Misc. advanced tab) and an option to preserve the fps into the generated video, so from now on you will be to upsample / restore your old families video and keep the audio at their original pace. Be aware that the duration will be limited to 1000 frames as I still need to add streaming support for unlimited video sizes.

Also, of interest too:
- Extract video info from Videos that have not been generated by WanGP, even better you can also apply post processing (Upsampling / MMAudio) on non WanGP videos
- Force the generated video fps to your liking, works wery well with Vace when using a Control Video
- Ability to chain URLs of Finetune models (for instance put the URLs of a model in your main finetune and reference this finetune in other finetune models to save time)

### July 2 2025: WanGP v6.5.1, WanGP takes care of you: lots of quality of life features:
- View directly inside WanGP the properties (seed, resolutions, length, most settings...) of the past generations
- In one click use the newly generated video as a Control Video or Source Video to be continued
- Manage multiple settings for the same model and switch between them using a dropdown box
- WanGP will keep the last generated videos in the Gallery and will remember the last model you used if you restart the app but kept the Web page open
- Custom resolutions : add a file in the WanGP folder with the list of resolutions you want to see in WanGP (look at the instruction readme in this folder)

Taking care of your life is not enough, you want new stuff to play with ?
- MMAudio directly inside WanGP : add an audio soundtrack that matches the content of your video. By the way it is a low VRAM MMAudio and 6 GB of VRAM should be sufficient. You will need to go in the *Extensions* tab of the WanGP *Configuration* to enable MMAudio
- Forgot to upsample your video during the generation ? want to try another MMAudio variation ? Fear not you can also apply upsampling or add an MMAudio track once the video generation is done. Even better you can ask WangGP for multiple variations of MMAudio to pick the one you like best
- MagCache support: a new step skipping approach, supposed to be better than TeaCache. Makes a difference if you usually generate with a high number of steps
- SageAttention2++ support : not just the compatibility but also a slightly reduced VRAM usage
- Video2Video in Wan Text2Video : this is the paradox, a text2video can become a video2video if you start the denoising process later on an existing video
- FusioniX upsampler: this is an illustration of Video2Video in Text2Video. Use the FusioniX text2video model with an output resolution of 1080p and a denoising strength of 0.25 and you will get one of the best upsamplers (in only 2/3 steps, you will need lots of VRAM though). Increase the denoising strength and you will get one of the best Video Restorer
- Choice of Wan Samplers / Schedulers
- More Lora formats support

**If you had upgraded to v6.5 please upgrade again to 6.5.1 as this will fix a bug that ignored Loras beyond the first one**
=======
>>>>>>> cedb8002

See full changelog: **[Changelog](docs/CHANGELOG.md)**

## 📋 Table of Contents

- [🚀 Quick Start](#-quick-start)
- [📦 Installation](#-installation)
- [🎯 Usage](#-usage)
- [📚 Documentation](#-documentation)
- [🔗 Related Projects](#-related-projects)

## 🚀 Quick Start

### 🐳 Docker:

**For Debian-based systems (Ubuntu, Debian, etc.):**

```bash
./run-docker-cuda-deb.sh
```

This automated script will:

- Detect your GPU model and VRAM automatically
- Select optimal CUDA architecture for your GPU
- Install NVIDIA Docker runtime if needed
- Build a Docker image with all dependencies
- Run WanGP with optimal settings for your hardware

**Docker environment includes:**

- NVIDIA CUDA 12.4.1 with cuDNN support
- PyTorch 2.6.0 with CUDA 12.4 support
- SageAttention compiled for your specific GPU architecture
- Optimized environment variables for performance (TF32, threading, etc.)
- Automatic cache directory mounting for faster subsequent runs
- Current directory mounted in container - all downloaded models, loras, generated videos and files are saved locally

**Supported GPUs:** RTX 50XX, RTX 40XX, RTX 30XX, RTX 20XX, GTX 16XX, GTX 10XX, Tesla V100, A100, H100, and more.

**One-click installation:** Get started instantly with [Pinokio App](https://pinokio.computer/)

**Manual installation:**
```bash
git clone https://github.com/deepbeepmeep/Wan2GP.git
cd Wan2GP
conda create -n wan2gp python=3.10.9
conda activate wan2gp
pip install torch==2.7.0 torchvision torchaudio --index-url https://download.pytorch.org/whl/test/cu128
pip install -r requirements.txt
```

**Run the application:**
```bash
python wgp.py  # Text-to-video (default)
python wgp.py --i2v  # Image-to-video
```

**Update the application:**
If using Pinokio use Pinokio to update otherwise:
Get in the directory where WanGP is installed and:
```bash
git pull
pip install -r requirements.txt
```


## 📦 Installation

For detailed installation instructions for different GPU generations:
- **[Installation Guide](docs/INSTALLATION.md)** - Complete setup instructions for RTX 10XX to RTX 50XX

## 🎯 Usage

### Basic Usage
- **[Getting Started Guide](docs/GETTING_STARTED.md)** - First steps and basic usage
- **[Models Overview](docs/MODELS.md)** - Available models and their capabilities

### Advanced Features
- **[Loras Guide](docs/LORAS.md)** - Using and managing Loras for customization
- **[Finetunes](docs/FINETUNES.md)** - Add manually new models to WanGP
- **[VACE ControlNet](docs/VACE.md)** - Advanced video control and manipulation
- **[Command Line Reference](docs/CLI.md)** - All available command line options

## 📚 Documentation

- **[Changelog](docs/CHANGELOG.md)** - Latest updates and version history
- **[Troubleshooting](docs/TROUBLESHOOTING.md)** - Common issues and solutions

## 📚 Video Guides
- Nice Video that explain how to use Vace:\
https://www.youtube.com/watch?v=FMo9oN2EAvE
- Another Vace guide:\
https://www.youtube.com/watch?v=T5jNiEhf9xk

## 🔗 Related Projects

### Other Models for the GPU Poor
- **[HuanyuanVideoGP](https://github.com/deepbeepmeep/HunyuanVideoGP)** - One of the best open source Text to Video generators
- **[Hunyuan3D-2GP](https://github.com/deepbeepmeep/Hunyuan3D-2GP)** - Image to 3D and text to 3D tool
- **[FluxFillGP](https://github.com/deepbeepmeep/FluxFillGP)** - Inpainting/outpainting tools based on Flux
- **[Cosmos1GP](https://github.com/deepbeepmeep/Cosmos1GP)** - Text to world generator and image/video to world
- **[OminiControlGP](https://github.com/deepbeepmeep/OminiControlGP)** - Flux-derived application for object transfer
- **[YuE GP](https://github.com/deepbeepmeep/YuEGP)** - Song generator with instruments and singer's voice

---

<p align="center">
Made with ❤️ by DeepBeepMeep
</p><|MERGE_RESOLUTION|>--- conflicted
+++ resolved
@@ -19,13 +19,8 @@
 
 **Follow DeepBeepMeep on Twitter/X to get the Latest News**: https://x.com/deepbeepmeep
 
-<<<<<<< HEAD
-## 🔥 Latest Updates :
-### August 29 2025: WanGP v8.2 -  Here Goes Your Weekend
-=======
 ## 🔥 Latest Updates : 
 ### September 25 2025: WanGP v8.73 - ~~Here Are Two Three New Contenders in the Vace Arena !~~ The Never Ending Release 
->>>>>>> cedb8002
 
 So in ~~today's~~ this release you will find two Wannabe Vace that covers each only a subset of Vace features but offers some interesting advantages:
 - **Wan 2.2 Animate**: this model is specialized in *Body Motion* and *Facial Motion transfers*. It does that very well. You can use this model to either *Replace* a person in an in Video or *Animate* the person of your choice using an existing *Pose Video* (remember *Animate Anyone* ?). By default it will keep the original soundtrack. *Wan 2.2 Animate* seems to be under the hood a derived i2v model and should support the corresponding Loras Accelerators (for instance *FusioniX t2v*). Also as a WanGP exclusivity, you will find support for *Outpainting*.
@@ -36,26 +31,11 @@
 
 - **Lucy Edit**: this one claims to be a *Nano Banana* for Videos. Give it a video and asks it to change it (it is specialized in clothes changing) and voila ! The nice thing about it is that is it based on the *Wan 2.2 5B* model and therefore is very fast especially if you the *FastWan* finetune that is also part of the package.
 
-<<<<<<< HEAD
-- **Reserved RAM entirely freed when switching models**, you should get much less out of memory related to RAM. I have also added a button in *Configuration / Performance* that will release most of the RAM used by WanGP if you want to use another application without quitting WanGP
-- **InfiniteTalk** support: improved version of Multitalk that supposedly supports very long video generations based on an audio track. Exists in two flavors (*Single Speaker* and *Multi Speakers*) but doesnt seem to be compatible with Vace. One key new feature compared to Multitalk is that you can have different visual shots associated to the same audio: each Reference frame you provide you will be associated to a new Sliding Window. If only Reference frame is provided, it will be used for all windows. When Continuing a video, you can either continue the current shot (no Reference Frame) or add new shots (one or more Reference Frames).\
-If you are not into audio, you can use still this model to generate infinite long image2video, just select "no speaker". Last but not least, Infinitetalk works works with all the Loras accelerators.
-- **Flux Chroma 1 HD** support: uncensored flux based model and lighter than Flux (8.9B versus 12B) and can fit entirely in VRAM with only 16 GB of VRAM. Unfortunalely it is not distilled and you will need CFG at minimum 20 steps
-=======
 Also because I wanted to spoil you:
 - **Qwen Edit Plus**: also known as the *Qwen Edit 25th September Update* which is specialized in combining multiple Objects / People. There is also a new support for *Pose transfer* & *Recolorisation*. All of this made easy to use in WanGP. You will find right now only the quantized version since HF crashes when uploading the unquantized version.
->>>>>>> cedb8002
 
 - **T2V Video 2 Video Masking**: ever wanted to apply a Lora, a process (for instance Upsampling) or a Text Prompt on only a (moving) part of a Source Video. Look no further, I have added *Masked Video 2 Video* (which works also in image2image) in the *Text 2 Video* models. As usual you just need to use *Matanyone* to creatre the mask.
 
-<<<<<<< HEAD
-- **Qwen Image Edit** : Flux Kontext challenger (prompt driven image edition). Best results (including Identity preservation) will be obtained at 720p. Beyond you may get image outpainting and / or lose identity preservation. Below 720p prompt adherence will be worse. Qwen Image Edit works with Qwen Lora Lightning 4 steps. I have also unlocked all the resolutions for Qwen models. Bonus Zone: support for multiple image compositions but identity preservation won't be as good.
-- **On demand Prompt Enhancer** (needs to be enabled in Configuration Tab) that you can use to Enhance a Text Prompt before starting a Generation. You can refine the Enhanced Prompt or change the original Prompt.
-- Choice of a **Non censored Prompt Enhancer**. Beware this is one is VRAM hungry and will require 12 GB of VRAM to work
-- **Memory Profile customizable per model** : useful to set for instance Profile 3 (preload the model entirely in VRAM) with only Image Generation models, if you have 24 GB of VRAM. In that case Generation will be much faster because with Image generators (contrary to Video generators) as a lot of time is wasted in offloading
-- **Expert Guidance Mode**: change the Guidance during the generation up to 2 times. Very useful with Wan 2.2 Ligthning to reduce the slow motion effect. The idea is to insert a CFG phase before the 2 accelerated phases that follow and have no Guidance. I have added the finetune *Wan2.2 Vace Lightning 3 Phases 14B* with a prebuilt configuration. Please note that it is a 8 steps process although the lora lightning is 4 steps. This expert guidance mode is also available with Wan 2.1.
-=======
->>>>>>> cedb8002
 
 *Update 8.71*: fixed Fast Lucy Edit that didnt contain the lora
 *Update 8.72*: shadow drop of Qwen Edit Plus
@@ -71,25 +51,11 @@
 For a video Gen from scratch *"1 L L L"* means the 4 Injected Frames will be injected like this: frame no 1 at the first position, the next frame at the end of the first window, then the following frame at the end of the next window, and so on ....
 If you *Continue a Video* , you just need *"L L L"* since the first frame is the last frame of the *Source Video*. In any case remember that numeral frames positions (like "1") are aligned by default to the beginning of the source window, so low values such as 1 will be considered in the past unless you change this behaviour in *Sliding Window Tab/ Control Video, Injected Frames aligment*.
 
-<<<<<<< HEAD
-unexpected luck: fixed lightning 8 steps for Qwen, and lightning 4 steps for Wan 2.2, now you just need 1x multiplier no weird numbers.
-*update 7.777 : oops got a crash a with FastWan ? Luck comes and goes, try a new update, maybe you will have a better chance this time*
-*update 7.7777 : Sometime good luck seems to last forever. For instance what if Qwen Lightning 4 steps could also work with WanGP ?*
-- https://huggingface.co/lightx2v/Qwen-Image-Lightning/resolve/main/Qwen-Image-Lightning-4steps-V1.0-bf16.safetensors (Qwen Lightning 4 steps)
-- https://huggingface.co/lightx2v/Qwen-Image-Lightning/resolve/main/Qwen-Image-Lightning-8steps-V1.1-bf16.safetensors (new improved version of Qwen Lightning 8 steps)
-=======
 - **Qwen Edit Inpainting** exists now in two versions: the original version of the previous release and a Lora based version. Each version has its pros and cons. For instance the Lora version supports also **Outpainting** ! However it tends to change slightly the original image even outside the outpainted area.
->>>>>>> cedb8002
 
 - **Better Lipsync with all the Audio to Video models**: you probably noticed that *Multitalk*, *InfiniteTalk* or *Hunyuan Avatar* had so so lipsync when the audio provided contained some background music. The problem should be solved now thanks to an automated background music removal all done by IA. Don't worry you will still hear the music as it is added back in the generated Video.
 
-<<<<<<< HEAD
-### August 10 2025: WanGP v7.76 - Faster than the VAE ...
-We have a funny one here today: FastWan 2.2 5B, the Fastest Video Generator, only 20s to generate 121 frames at 720p. The snag is that VAE is twice as slow...
-Thanks to Kijai for extracting the Lora that is used to build the corresponding finetune.
-=======
 ### September 11 2025: WanGP v8.5/8.55 - Wanna be a Cropper or a Painter ?
->>>>>>> cedb8002
 
 I have done some intensive internal refactoring of the generation pipeline to ease support of existing models or add new models. Nothing really visible but this makes WanGP is little more future proof.
 
@@ -100,12 +66,8 @@
 
 The mask inpainting is fully compatible with *Matanyone Mask generator*: generate first an *Image Mask* with Matanyone, transfer it to the current Image Generator and modify the mask with the *Paint Brush*. Talking about matanyone I have fixed a bug that caused a mask degradation with long videos (now WanGP Matanyone is as good as the original app and still requires 3 times less VRAM)
 
-<<<<<<< HEAD
-As Qwen is not so picky after all I have added also quantized text encoder which reduces the RAM requirements of Qwen by 10 GB (the text encoder quantized version produced garbage before)
-=======
 - This **Inpainting Mask Editor** has been added also to *Vace Image Mode*. Vace is probably still one of best Image Editor today. Here is a very simple & efficient workflow that do marvels with Vace:
 Select *Vace Cocktail > Control Image Process = Perform Inpainting & Area Processed = Masked Area > Upload a Control Image, then draw your mask directly on top of the image & enter a text Prompt that describes the expected change > Generate > Below the Video Gallery click 'To Control Image' > Keep on doing more changes*.
->>>>>>> cedb8002
 
 Doing more sophisticated thing Vace Image Editor works very well too: try Image Outpainting, Pose transfer, ...
 
@@ -121,13 +83,9 @@
 ### September 5 2025: WanGP v8.4 - Take me to Outer Space
 You have probably seen these short AI generated movies created using *Nano Banana* and the *First Frame - Last Frame* feature of *Kling 2.0*. The idea is to generate an image, modify a part of it with Nano Banana and give the these two images to Kling that will generate the Video between these two images, use now the previous Last Frame as the new First Frame, rinse and repeat and you get a full movie.
 
-<<<<<<< HEAD
-There is catch though, they are very picky if you want to get good generations: first they both need lots of steps (50 ?) to show what they have to offer. Then for Qwen Image I had to hardcode the supported resolutions, because if you try anything else, you will get garbage. Likewise Wan 2.2 5B will remind you of Wan 1.0 if you don't ask for at least  720p.
-=======
 I have made it easier to do just that with *Qwen Edit* and *Wan*:
 - **End Frames can now be combined with Continue a Video** (and not just a Start Frame)
 - **Multiple End Frames can be inputed**, each End Frame will be used for a different Sliding Window
->>>>>>> cedb8002
 
 You can plan in advance all your shots (one shot = one Sliding Window) : I recommend using Wan 2.2 Image to Image with multiple End Frames (one for each shot / Sliding Window), and a different Text Prompt for each shot / Sliding Winow (remember to enable *Sliding Windows/Text Prompts Will be used for a new Sliding Window of the same Video Generation*)
 
@@ -141,12 +99,8 @@
 
 ### September 2 2025: WanGP v8.31 - At last the pain stops
 
-<<<<<<< HEAD
-As a result you can apply a different sound source on each new video segment when doing a *Continue Video*.
-=======
 - This single new feature should give you the strength to face all the potential bugs of this new release:
 **Images Management (multiple additions or deletions, reordering) for Start Images / End Images / Images References.**  
->>>>>>> cedb8002
 
 - Unofficial **Video to Video (Non Sparse this time) for InfinitTalk**. Use the Strength Noise slider to decide how much motion of the original window you want to keep. I have also *greatly reduced the VRAM requirements for Multitalk / Infinitalk* (especially the multispeakers version & when generating at 1080p). 
 
@@ -155,123 +109,6 @@
 
 *update 8.31: one shouldnt talk about bugs if one doesn't want to attract bugs*
 
-<<<<<<< HEAD
-Please note that although it is an image2video model it is structurally very close to Wan 2.2 text2video (same layers with only a different initial projection). Given that Wan 2.1 image2video loras don't work too well (half of their tensors are not supported), I have decided that this model will look for its loras in the text2video loras folder instead of the image2video folder.
-
-I have also optimized RAM management with Wan 2.2 so that loras and modules will be loaded only once in RAM and Reserved RAM, this saves up to 5 GB of RAM which can make a difference...
-
-And this time I really removed Vace Cocktail Light which gave a blurry vision.
-
-### July 29 2025: WanGP v7.4:  Just another release ... Wan 2.2 Preview
-Wan 2.2 is here.  The good news is that WanGP wont require a single byte of extra VRAM to run it and it will be as fast as Wan 2.1. The bad news is that you will need much more RAM if you want to leverage entirely this new model since it has twice has many parameters.
-
-So here is a preview version of Wan 2.2 that is without the 5B model and Wan 2.2 image to video for the moment.
-
-However as I felt bad to deliver only half of the wares, I gave you instead .....** Wan 2.2 Vace Experimental Cocktail** !
-
-Very good surprise indeed, the loras and Vace partially work with Wan 2.2. We will need to wait for the official Vace 2.2 release since some Vace features are broken like identity preservation
-
-Bonus zone: Flux multi images conditions has been added, or maybe not if I broke everything as I have been distracted by Wan...
-
-7.4 update: I forgot to update the version number. I also removed Vace Cocktail light which didnt work well.
-
-### July 27 2025: WanGP v7.3 : Interlude
-While waiting for Wan 2.2, you will appreciate the model selection hierarchy which is very useful to collect even more models. You will also appreciate that WanGP remembers which model you used last in each model family.
-
-### July 26 2025: WanGP v7.2 : Ode to Vace
-I am really convinced that Vace can do everything the other models can do and in a better way especially as Vace can be combined with Multitalk.
-
-Here are some new Vace improvements:
-- I have provided a default finetune named *Vace Cocktail*  which is a model created on the fly using the Wan text 2 video model and the Loras used to build FusioniX. The weight of the *Detail Enhancer* Lora has been reduced to improve identity preservation. Copy the model definition in *defaults/vace_14B_cocktail.json* in the *finetunes/* folder to change the Cocktail composition. Cocktail contains already some Loras acccelerators so no need to add on top a Lora Accvid, Causvid or Fusionix, ... . The whole point of Cocktail is to be able  to build you own FusioniX (which originally is a combination of 4 loras) but without the inconvenient of FusioniX.
-- Talking about identity preservation, it tends to go away when one generates a single Frame instead of a Video which is shame for our Vace photoshop. But there is a solution : I have added an Advanced Quality option, that tells WanGP to generate a little more than a frame (it will still keep only the first frame). It will be a little slower but you will be amazed how Vace Cocktail combined with this option will preserve identities (bye bye *Phantom*).
-- As in practise I have observed one switches frequently between *Vace text2video* and *Vace text2image* I have put them in the same place they are now just one tab away, no need to reload the model. Likewise *Wan text2video* and *Wan tex2image* have been merged.
-- Color fixing when using Sliding Windows. A new postprocessing *Color Correction* applied automatically by default (you can disable it in the *Advanced tab Sliding Window*) will try to match the colors of the new window with that of the previous window. It doesnt fix all the unwanted artifacts of the new window but at least this makes the transition smoother. Thanks to the multitalk team for the original code.
-
-Also you will enjoy our new real time statistics (CPU / GPU usage, RAM / VRAM used, ... ). Many thanks to **Redtash1** for providing the framework for this new feature ! You need to go in the Config tab to enable real time stats.
-
-
-### July 21 2025: WanGP v7.12
-- Flux Family Reunion : *Flux Dev* and *Flux Schnell* have been invited aboard WanGP. To celebrate that, Loras support for the Flux *diffusers* format has also been added.
-
-- LTX Video upgraded to version 0.9.8: you can now generate 1800 frames (1 min of video !) in one go without a sliding window. With the distilled model it will take only 5 minutes with a RTX 4090 (you will need 22 GB of VRAM though). I have added options to select higher humber frames if you want to experiment (go to Configuration Tab / General / Increase the Max Number of Frames, change the value and restart the App)
-
-- LTX Video ControlNet : it is a Control Net that allows you for instance to transfer a Human motion or Depth from a control video. It is not as powerful as Vace but can produce interesting things especially as now you can generate quickly a 1 min video. Under the scene IC-Loras (see below) for Pose, Depth and Canny are automatically loaded for you, no need to add them.
-
-- LTX IC-Lora support: these are special Loras that consumes a conditional image or video
-Beside the pose, depth and canny IC-Loras transparently loaded there is the *detailer* (https://huggingface.co/Lightricks/LTX-Video-ICLoRA-detailer-13b-0.9.8) which is basically an upsampler. Add the *detailer* as a Lora and use LTX Raw Format as control net choice to use it.
-
-- Matanyone is now also for the GPU Poor as its VRAM requirements have been divided by 2! (7.12 shadow update)
-
-- Easier way to select video resolution
-
-
-### July 15 2025: WanGP v7.0 is an AI Powered Photoshop
-This release turns the Wan models into Image Generators. This goes way more than allowing to generate a video made of single frame :
-- Multiple Images generated at the same time so that you can choose the one you like best.It is Highly VRAM optimized so that you can generate for instance 4 720p Images at the same time with less than 10 GB
-- With the *image2image* the original text2video WanGP becomes an image upsampler / restorer
-- *Vace image2image* comes out of the box with image outpainting, person / object replacement, ...
-- You can use in one click a newly Image generated as Start Image or Reference Image for a Video generation
-
-And to complete the full suite of AI Image Generators, Ladies and Gentlemen please welcome for the first time in WanGP : **Flux Kontext**.\
-As a reminder Flux Kontext is an image editor : give it an image and a prompt and it will do the change for you.\
-This highly optimized version of Flux Kontext will make you feel that you have been cheated all this time as WanGP Flux Kontext requires only 8 GB of VRAM to generate 4 images at the same time with no need for quantization.
-
-WanGP v7 comes with *Image2image* vanilla and *Vace FusinoniX*. However you can build your own finetune where you will combine a text2video or Vace model with any combination of Loras.
-
-Also in the news:
-- You can now enter the *Bbox* for each speaker in *Multitalk* to precisely locate who is speaking. And to save some headaches the *Image Mask generator* will give you the *Bbox* coordinates of an area you have selected.
-- *Film Grain* post processing to add a vintage look at your video
-- *First Last Frame to Video* model should work much better now as I have discovered rencently its implementation was not complete
-- More power for the finetuners, you can now embed Loras directly in the finetune definition. You can also override the default models (titles, visibility, ...) with your own finetunes. Check the doc that has been updated.
-
-
-### July 10 2025: WanGP v6.7, is NAG a game changer ? you tell me
-Maybe you knew that already but most *Loras accelerators* we use today (Causvid, FusioniX) don't use *Guidance* at all (that it is *CFG* is set to 1). This helps to get much faster generations but the downside is that *Negative Prompts* are completely ignored (including the default ones set by the models). **NAG** (https://github.com/ChenDarYen/Normalized-Attention-Guidance) aims to solve that by injecting the *Negative Prompt* during the *attention* processing phase.
-
-So WanGP 6.7 gives you NAG, but not any NAG, a *Low VRAM* implementation, the default one ends being VRAM greedy. You will find NAG in the *General* advanced tab for most Wan models.
-
-Use NAG especially when Guidance is set to 1. To turn it on set the **NAG scale** to something around 10. There are other NAG parameters **NAG tau** and **NAG alpha** which I recommend to change only if you don't get good results by just playing with the NAG scale. Don't hesitate to share on this discord server the best combinations for these 3 parameters.
-
-The authors of NAG claim that NAG can also be used when using a Guidance (CFG > 1) and to improve the prompt adherence.
-
-### July 8 2025: WanGP v6.6, WanGP offers you **Vace Multitalk Dual Voices Fusionix Infinite** :
-**Vace** our beloved super Control Net has been combined with **Multitalk** the new king in town that can animate up to two people speaking (**Dual Voices**). It is accelerated by the **Fusionix** model and thanks to *Sliding Windows* support and *Adaptive Projected Guidance* (much slower but should reduce the reddish effect with long videos) your two people will be able to talk for very a long time (which is an **Infinite** amount of time in the field of video generation).
-
-Of course you will get as well *Multitalk* vanilla and also *Multitalk 720p* as a bonus.
-
-And since I am mister nice guy I have enclosed as an exclusivity an *Audio Separator* that will save you time to isolate each voice when using Multitalk with two people.
-
-As I feel like resting a bit I haven't produced yet a nice sample Video to illustrate all these new capabilities. But here is the thing, I ams sure you will publish in the *Share Your Best Video* channel your *Master Pieces*. The best ones will be added to the *Announcements Channel* and will bring eternal fame to its authors.
-
-But wait, there is more:
-- Sliding Windows support has been added anywhere with Wan models, so imagine with text2video recently upgraded in 6.5 into a video2video, you can now upsample very long videos regardless of your VRAM. The good old image2video model can now reuse the last image to produce new videos (as requested by many of you)
-- I have added also the capability to transfer the audio of the original control video (Misc. advanced tab) and an option to preserve the fps into the generated video, so from now on you will be to upsample / restore your old families video and keep the audio at their original pace. Be aware that the duration will be limited to 1000 frames as I still need to add streaming support for unlimited video sizes.
-
-Also, of interest too:
-- Extract video info from Videos that have not been generated by WanGP, even better you can also apply post processing (Upsampling / MMAudio) on non WanGP videos
-- Force the generated video fps to your liking, works wery well with Vace when using a Control Video
-- Ability to chain URLs of Finetune models (for instance put the URLs of a model in your main finetune and reference this finetune in other finetune models to save time)
-
-### July 2 2025: WanGP v6.5.1, WanGP takes care of you: lots of quality of life features:
-- View directly inside WanGP the properties (seed, resolutions, length, most settings...) of the past generations
-- In one click use the newly generated video as a Control Video or Source Video to be continued
-- Manage multiple settings for the same model and switch between them using a dropdown box
-- WanGP will keep the last generated videos in the Gallery and will remember the last model you used if you restart the app but kept the Web page open
-- Custom resolutions : add a file in the WanGP folder with the list of resolutions you want to see in WanGP (look at the instruction readme in this folder)
-
-Taking care of your life is not enough, you want new stuff to play with ?
-- MMAudio directly inside WanGP : add an audio soundtrack that matches the content of your video. By the way it is a low VRAM MMAudio and 6 GB of VRAM should be sufficient. You will need to go in the *Extensions* tab of the WanGP *Configuration* to enable MMAudio
-- Forgot to upsample your video during the generation ? want to try another MMAudio variation ? Fear not you can also apply upsampling or add an MMAudio track once the video generation is done. Even better you can ask WangGP for multiple variations of MMAudio to pick the one you like best
-- MagCache support: a new step skipping approach, supposed to be better than TeaCache. Makes a difference if you usually generate with a high number of steps
-- SageAttention2++ support : not just the compatibility but also a slightly reduced VRAM usage
-- Video2Video in Wan Text2Video : this is the paradox, a text2video can become a video2video if you start the denoising process later on an existing video
-- FusioniX upsampler: this is an illustration of Video2Video in Text2Video. Use the FusioniX text2video model with an output resolution of 1080p and a denoising strength of 0.25 and you will get one of the best upsamplers (in only 2/3 steps, you will need lots of VRAM though). Increase the denoising strength and you will get one of the best Video Restorer
-- Choice of Wan Samplers / Schedulers
-- More Lora formats support
-
-**If you had upgraded to v6.5 please upgrade again to 6.5.1 as this will fix a bug that ignored Loras beyond the first one**
-=======
->>>>>>> cedb8002
 
 See full changelog: **[Changelog](docs/CHANGELOG.md)**
 
